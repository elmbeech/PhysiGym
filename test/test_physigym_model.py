--- conflicted
+++ resolved
@@ -41,7 +41,6 @@
         o_result = subprocess.run(['python3', 'install_physigym.py', 'template', '-f'], check=False, capture_output=True)
         os.chdir(s_path_physicell)
         shutil.rmtree('output/', ignore_errors=True)
-<<<<<<< HEAD
         o_result = subprocess.run(['make', 'data-cleanup', 'clean', 'reset'], check=False, capture_output=True)
         o_result = subprocess.run(['make', 'load', 'PROJ=physigym_template'], check=False, capture_output=True)
         o_result = subprocess.run(['sed', '-ie ', r's/<max_time units="min">[0-9.]*<\/max_time>/<max_time units="min">1440.0<\/max_time>/g', 'config/PhysiCell_settings.xml'], check=False, capture_output=True)
@@ -50,16 +49,6 @@
         o_result = subprocess.run(['make', 'classic','-j4'], check=False, capture_output=True)
         o_result = subprocess.run(['./project'], check=False, capture_output=True)
         #print('\n',o_result)
-=======
-        s_result = subprocess.run(['make', 'data-cleanup', 'clean', 'reset'], check=False, capture_output=True)
-        s_result = subprocess.run(['make', 'load', 'PROJ=physigym_template'], check=False, capture_output=True)
-        s_result = subprocess.run(['sed', '-ie ', r's/<max_time units="min">[0-9.]*<\/max_time>/<max_time units="min">1440.0<\/max_time>/g', 'config/PhysiCell_settings.xml'], check=False, capture_output=True)
-        s_result = subprocess.run(['sed', '-ie ', r's/<omp_num_threads>[0-9]*<\/omp_num_threads>/<omp_num_threads>4<\/omp_num_threads>/<omp_num_threads>/g', 'config/PhysiCell_settings.xml'], check=False, capture_output=True)
-        s_result = subprocess.run(['sed', '-ie ', r's/<random_seed>.*<\/random_seed>/<random_seed>system_clock</random_seed>/g', 'config/PhysiCell_settings.xml'], check=False, capture_output=True)
-        s_result = subprocess.run(['make', 'classic','-j4'], check=False, capture_output=True)
-        s_result = subprocess.run([f'{s_path_physicell}/project'], check=False, capture_output=True)
-        #print('\n',s_result)
->>>>>>> cb6eae2f
         assert(os.path.exists('output/episode00000000/output00000024.xml')) and \
               (os.path.exists('output/episode00000001/output00000024.xml')) and \
               (os.path.exists('output/episode00000002/output00000024.xml')) and \
@@ -92,7 +81,6 @@
         o_result = subprocess.run(['python3', 'install_physigym.py', 'tutorial', '-f'], check=False, capture_output=True)
         os.chdir(s_path_physicell)
         shutil.rmtree('output/', ignore_errors=True)
-<<<<<<< HEAD
         o_result = subprocess.run(['make', 'data-cleanup', 'clean', 'reset'], check=False, capture_output=True)
         o_result = subprocess.run(['make', 'load', 'PROJ=physigym_tutorial'], check=False, capture_output=True)
         o_result = subprocess.run(['sed', '-ie ', r's/<max_time units="min">[0-9.]*<\/max_time>/<max_time units="min">1440.0<\/max_time>/g', 'config/PhysiCell_settings.xml'], check=False, capture_output=True)
@@ -101,16 +89,6 @@
         o_result = subprocess.run(['make', 'classic','-j4'], check=False, capture_output=True)
         o_result = subprocess.run(['./project'], check=False, capture_output=True)
         #print('\n', o_result)
-=======
-        s_result = subprocess.run(['make', 'data-cleanup', 'clean', 'reset'], check=False, capture_output=True)
-        s_result = subprocess.run(['make', 'load', 'PROJ=physigym_tutorial'], check=False, capture_output=True)
-        s_result = subprocess.run(['sed', '-ie ', r's/<max_time units="min">[0-9.]*<\/max_time>/<max_time units="min">1440.0<\/max_time>/g', 'config/PhysiCell_settings.xml'], check=False, capture_output=True)
-        s_result = subprocess.run(['sed', '-ie ', r's/<omp_num_threads>[0-9]*<\/omp_num_threads>/<omp_num_threads>4<\/omp_num_threads>/<omp_num_threads>/g', 'config/PhysiCell_settings.xml'], check=False, capture_output=True)
-        s_result = subprocess.run(['sed', '-ie ', r's/<random_seed>.*<\/random_seed>/<random_seed>system_clock</random_seed>/g', 'config/PhysiCell_settings.xml'], check=False, capture_output=True)
-        s_result = subprocess.run(['make', 'classic','-j4'], check=False, capture_output=True)
-        s_result = subprocess.run([f'{s_path_physicell}/project'], check=False, capture_output=True)
-        #print('\n', s_result)
->>>>>>> cb6eae2f
         assert(os.path.exists('output/episode00000000/output00000024.xml')) and \
               (os.path.exists('output/episode00000001/output00000024.xml')) and \
               (os.path.exists('output/episode00000002/output00000024.xml')) and \
@@ -143,7 +121,6 @@
         o_result = subprocess.run(['python3', 'install_physigym.py', 'episode', '-f'], check=False, capture_output=True)
         os.chdir(s_path_physicell)
         shutil.rmtree('output/', ignore_errors=True)
-<<<<<<< HEAD
         o_result = subprocess.run(['make', 'data-cleanup', 'clean', 'reset'], check=False, capture_output=True)
         o_result = subprocess.run(['make', 'load', 'PROJ=physigym_episode'], check=False, capture_output=True)
         o_result = subprocess.run(['sed', '-ie ', r's/<max_time units="min">[0-9.]*<\/max_time>/<max_time units="min">1440.0<\/max_time>/g', 'config/PhysiCell_settings.xml'], check=False, capture_output=True)
@@ -152,16 +129,6 @@
         o_result = subprocess.run(['make', 'classic','-j4'], check=False, capture_output=True)
         o_result = subprocess.run(['./project'], check=False, capture_output=True)
         #print('\n', o_result)
-=======
-        s_result = subprocess.run(['make', 'data-cleanup', 'clean', 'reset'], check=False, capture_output=True)
-        s_result = subprocess.run(['make', 'load', 'PROJ=physigym_episode'], check=False, capture_output=True)
-        s_result = subprocess.run(['sed', '-ie ', r's/<max_time units="min">[0-9.]*<\/max_time>/<max_time units="min">1440.0<\/max_time>/g', 'config/PhysiCell_settings.xml'], check=False, capture_output=True)
-        s_result = subprocess.run(['sed', '-ie ', r's/<omp_num_threads>[0-9]*<\/omp_num_threads>/<omp_num_threads>4<\/omp_num_threads>/<omp_num_threads>/g', 'config/PhysiCell_settings.xml'], check=False, capture_output=True)
-        s_result = subprocess.run(['sed', '-ie ', r's/<random_seed>.*<\/random_seed>/<random_seed>system_clock</random_seed>/g', 'config/PhysiCell_settings.xml'], check=False, capture_output=True)
-        s_result = subprocess.run(['make', 'classic','-j4'], check=False, capture_output=True)
-        s_result = subprocess.run([f'{s_path_physicell}/project'], check=False, capture_output=True)
-        #print('\n', s_result)
->>>>>>> cb6eae2f
         assert(os.path.exists('output/episode00000000/output00000024.xml')) and \
               (os.path.exists('output/episode00000001/output00000024.xml')) and \
               (os.path.exists('output/episode00000002/output00000024.xml')) and \

#####
# title: pysigym/envs/physicell_core.py
#
# language: python3
# library: gymnasium v1.0.0a1
#
# date: 2024-spring
# license: BSD-3-Clause
# author: Alexandre Bertin, Elmar Bucher
# original source code: https://github.com/Dante-Berth/PhysiGym
#
# description:
#     core of the custom_modules/extend module comaptible Gymnasium environment.
# + https://gymnasium.farama.org/main/
# + https://gymnasium.farama.org/main/introduction/create_custom_env/
# + https://gymnasium.farama.org/main/tutorials/gymnasium_basics/environment_creation/
#####


# library
from extending import physicell
import gymnasium
from lxml import etree
import matplotlib.pyplot as plt
from matplotlib import colors
import numpy as np
import os
import skimage as ski
import sys


# global variable
physicell.flag_envphysigym = False


# classes
class CorePhysiCellEnv(gymnasium.Env):
    """
    input:
        gymnasium.Env

    output:
        physigym.CorePhysiCellEnv

    run:
        offspring: physigym.ModelPhysiCellEnv

    description:
        this is the core physigym environment class, built on top of the
        gymnasium.Env class. physigym.CorePhysiCellEnv class as such will be
        the base class for every physigym.ModelPhysiCellEnv.

        there should be no need to edit the physigym.CorePhysiCellEnv class.
        model specifics should be captured in the physigym.ModelPhysiCellEnv class.
    """

    ### begin dummy functions ###

    def get_action_space(self):
        raise NotImplementedError("get_action_space function to be implemented in physigym.ModelPhysiCellEnv!")

    def get_observation_space(self):
        raise NotImplementedError("get_observation_space function to be implemented in physigym.ModelPhysiCellEnv!")

    def get_observation(self):
        raise NotImplementedError("get_observation function to be implemented in physigym.ModelPhysiCellEnv!")

    def get_info(self):
        raise NotImplementedError("get_info function to be implemented in physigym.ModelPhysiCellEnv!")

    def get_terminated(self):
        raise NotImplementedError("get_terminated function to be implemented in physigym.ModelPhysiCellEnv!")

    def get_reset_values(self):
        raise NotImplementedError("get_reset_values function to be implemented in physigym.ModelPhysiCellEnv!")

    def get_reward(self):
        raise NotImplementedError("get_terminated function to be implemented in physigym.ModelPhysiCellEnv!")

    def get_img(self):
        raise NotImplementedError("get_img function to be implemented in physigym.ModelPhysiCellEnv!")

    ### end dummy functions ###

    # metadata
    metadata = {
        "render_modes": ["human", "rgb_array"],
        "render_fps": None,
    }

    # functions
    def __init__(
            self,
            settingxml="config/PhysiCell_settings.xml",
            cell_type_cmap="turbo",
            figsize=(8, 6),
            render_mode=None,
            render_fps=10,
            verbose=True,
            **kwargs,
        ):
        """
        input:
            settingxml: string; default is "config/PhysiCell_settings.xml"
                path and filename to the settings.xml file.
                the file will be loaded with lxml and stored at self.x_root.
                therefor all data from the setting.xml file is later on accessible
                via the self.x_root.xpath("//xpath/string/") xpath construct.
                study this source code class for explicit examples.
                for more information about xpath study the following links:
                + https://en.wikipedia.org/wiki/XPath
                + https://www.w3schools.com/xml/xpath_intro.asp
                + https://lxml.de/xpathxslt.html#xpat

            cell_type_cmap: dictionary of strings or string; default viridis.
                dictionary that maps labels to colors strings.
                matplotlib colormap string.
                https://matplotlib.org/stable/tutorials/colors/colormaps.html

            figsize: tuple of floats; default is (8, 6) which is a 4:3 ratio.
                values are in inches (width, height).

            render_mode: string as specified in the metadata or None; default is None.

            render_fps: float or None; default is 10.
                if render_mode is "human", for every dt_gym step the image,
                specified in the physigym.ModelPhysiCellEnv.get_img() function,
                will be generated and displayed. this frame per second setting
                specifies the time the computer sleeps after the image is
                displayed.
                for example 10[fps] = 1/10[spf] = 0.1 [spf].

            verbose: boolean
                to set standard output verbosity true or false.
                please note, only little from the standard output is coming
                actually from physigym. most of the output comes straight
                from PhysiCell and this setting has no influence over that output.

            **kwargs:
                possible additional keyword arguments input.
                will be available in the instance through self.kwargs["key"].

        output:
            initialized PhysiCell Gymnasium environment.

        run:
            import gymnasium
            import physigym

            env = gymnasium.make("physigym/ModelPhysiCellEnv")

            env = gymnasium.make(
                "physigym/ModelPhysiCellEnv",
                settingxml = "config/PhysiCell_settings.xml",
                figsize = (8, 6),
                render_mode = None,
                render_fps = 10,
                verbose = True
            )

        description:
            function to initialize the PhysiCell Gymnasium environment.
        """
        # check global physigym environment flag
        if physicell.flag_envphysigym:
            raise RuntimeWarning(f"per runtime, only one PhysiCellEnv gymnasium environment can be loaded. instance generation cancelled!")

        # handle verbose
        self.verbose = verbose
        if self.verbose:
            print(f"physigym: initialize environment ...")

        # initialize class whide variables
        if self.verbose:
            print(f"physigym: declare class instance-wide variables.")
        self.episode = -1
        self.step_episode = None
        self.step_env = 0
        self.time_simulation = -1  # integer
        if self.verbose:
            print("physigym: self.episode", self.episode)
            print("physigym: self.step_episode", self.step_episode)
            print("physigym: self.step_env", self.step_env)
            print("physigym: self.episode", self.episode)

        # handle keyword arguments input
        self.kwargs = kwargs
        if self.verbose:
            print("physigym: self.kwargs", sorted(self.kwargs))

        # load PhysiCell settings.xml file
        # bue 20241130: to gather full-time observation, increase the setting.xml max_time by dt_gym for one more action!
        self.settingxml = settingxml
        self.x_tree = etree.parse(self.settingxml)
        if self.verbose:
            print(f"physigym: reading {self.settingxml}")
        self.x_root = self.x_tree.getroot()

        # handle render mode
        if self.verbose:
            print(f"physigym: declare render settings.")
        assert render_mode is None or render_mode in self.metadata["render_modes"], (
            f'"{render_mode}" is an unknown render_mode. known are {sorted(self.metadata["render_modes"])}, and None.'
        )
        self.render_mode = render_mode
        self.metadata.update({"render_fps": render_fps})
        if self.verbose:
            print("physigym: self.render_mode", self.render_mode)
            print("physigym: self.metadata", sorted(self.render_mode))

        # handle figsize
        self.figsize = figsize
        if not (self.render_mode is None):
            self.fig, axs = plt.subplots(figsize=self.figsize)
        if self.verbose:
            print("physigym: self.figsize", self.figsize)

        # handle domain
        if self.verbose:
            print(f"physigym: extract domain settings.")
        self.x_min = int(self.x_root.xpath("//domain/x_min")[0].text)
        self.x_max = int(self.x_root.xpath("//domain/x_max")[0].text)
        self.y_min = int(self.x_root.xpath("//domain/y_min")[0].text)
        self.y_max = int(self.x_root.xpath("//domain/y_max")[0].text)
        self.z_min = int(self.x_root.xpath("//domain/z_min")[0].text)
        self.z_max = int(self.x_root.xpath("//domain/z_max")[0].text)
        self.dx = int(self.x_root.xpath("//domain/dx")[0].text)
        self.dy = int(self.x_root.xpath("//domain/dy")[0].text)
        self.dz = int(self.x_root.xpath("//domain/dz")[0].text)
<<<<<<< HEAD
        self.width = self.x_max - self.x_min #+ self.dx
        self.height = self.y_max - self.y_min #+ self.dy
        self.depth = self.z_max - self.z_min #+ self.dz
        if self.verbose:
            print("physigym: self.x_min", self.x_min)
            print("physigym: self.x_max", self.x_max)
            print("physigym: self.y_min", self.y_min)
            print("physigym: self.y_max", self.y_max)
            print("physigym: self.z_min", self.z_min)
            print("physigym: self.z_max", self.z_max)
            print("physigym: self.dx", self.dx)
            print("physigym: self.dy", self.dy)
            print("physigym: self.dz", self.dz)
            print("physigym: self.width", self.width)
            print("physigym: self.height", self.height)
            print("physigym: self.depth", self.depth)

        # handle substrate mapping
        if self.verbose:
            print(f"physigym: extract substrate settings.")
        self.substrate_to_id = dict(zip(
            self.x_root.xpath("//microenvironment_setup/variable/@name"),
            [int(s_id) for s_id in self.x_root.xpath("//microenvironment_setup/variable/@ID")]
        ))
        self.substrate_unique = sorted(self.substrate_to_id.keys(), key=self.substrate_to_id.get)
        self.substrate_count = len(self.substrate_unique)
        if self.verbose:
            print("physigym: self.substrate_to_id", sorted(self.substrate_to_id))
            print("physigym: self.substrate_unique", self.substrate_unique)
            print("physigym: self.substrate_count", self.substrate_count)

        # handle cell_type mapping
        if self.verbose:
            print(f"physigym: extract cell_type settings.")
        self.cell_type_to_id = dict(zip(
            self.x_root.xpath("//cell_definitions/cell_definition/@name"),
            [int(s_id) for s_id in self.x_root.xpath("//cell_definitions/cell_definition/@ID")]
        ))
        self.cell_type_unique = sorted(self.cell_type_to_id.keys(), key=self.cell_type_to_id.get)
        self.cell_type_count = len(self.cell_type_unique)
        self.cell_type_to_color = {}
        if type(cell_type_cmap) is dict:
            for s_cell_type in self.cell_type_unique:
                try:
                    self.cell_type_to_color.update({s_cell_type : cell_type_cmap[s_cell_type]})
                except KeyError:
                    self.cell_type_to_color.update({s_cell_type : "gray"})
        elif type(cell_type_cmap) is str:
            for i, ar_color in enumerate(plt.get_cmap(cell_type_cmap, self.cell_type_count).colors):
                self.cell_type_to_color.update({self.cell_type_unique[i] : colors.to_hex(ar_color)})
        else:
            raise ValueError(f"cell_type_cmap {cell_type_cmap} have to be a dictionary of string or a string.")
        if self.verbose:
            print("physigym: self.cell_type_to_id", sorted(self.cell_type_to_id))
            print("physigym: self.cell_type_unique", self.cell_type_unique)
            print("physigym: self.cell_type_count", self.cell_type_count)
            print("physigym: self.cell_type_to_color", sorted(self.cell_type_to_color))
=======
        self.width = self.x_max + 2 * self.dx - self.x_min
        self.height = self.y_max + 2 * self.dy - self.y_min
        self.depth = self.z_max + 2 * self.dz - self.z_min

        self.type_to_idx = dict(
            zip(
                self.x_root.xpath("//cell_definitions/cell_definition/@name"),
                self.x_root.xpath("//cell_definitions/cell_definition/@ID"),
            )
        )
        self.num_cell_types = len(self.type_to_idx)
        self.unique_cell_types = [
            s_value for s_value, _ in sorted(self.type_to_idx.items())
        ]

        self.color_mapping = {}  # This will map type IDs to specific colors
        for i, cell_type in enumerate(self.unique_cell_types):
            self.color_mapping[cell_type] = COLORS[i]

        # max time
        # bue 20241130: to run physigym full time increase the setting.xml max_time by dt_gym!
        self.i_time_current = -1
>>>>>>> a9d76e32

        # handle spaces
        if self.verbose:
            print(f"physigym: declare action and observer space.")
        self.action_space = self.get_action_space()
        self.observation_space = self.get_observation_space()

        # set global physigym enviroment flag
        physicell.flag_envphysigym = True

        # output
        if self.verbose:
            print(f"physigym: ok!")


    def render(self, **kwargs):
        """
        input:
            self.get_img()

            **kwargs:
                possible additional keyword arguments input.
                will be available in the instance through self.kwargs["key"].

        output:
            a_img: numpy array or None
                if self.render_mode is
                None: the function will return None.
                rgb_array or human: the function will return a numpy array,
                    8bit, shape (4,y,x) with red, green, blue, and alpha channel.
        run:
            import gymnasium
            import physigym

            env = gymnasium.make("physigym/ModelPhysiCellEnv", render_mode= None)
            env = gymnasium.make("physigym/ModelPhysiCellEnv", render_mode="human")
            env = gymnasium.make("physigym/ModelPhysiCellEnv", render_mode="rgb_array")

            o_observation, d_info = env.reset()
            env.render()

        description:
            function to render the image into an 8bit numpy array,
            if render_mode is not None.
        """
        if self.verbose:
            print(f"physigym: render {self.render_mode} frame ...")

        # handle keyword arguments input
        self.kwargs.update(kwargs)
        if self.verbose and len(kwargs) > 0:
            print("physigym: self.kwarg", sorted(self.kwarg))

        # processing
        a_img = None

        if not (self.render_mode is None):  # human or rgb_array
            self.fig.canvas.draw()
            a_img = np.array(self.fig.canvas.buffer_rgba(), dtype=np.uint8)

        # output
        if self.verbose:
            print(f"ok!")
        return a_img


    def reset(self, seed=None, options={}, **kwargs):
        """
        input:
            self.get_observation()
            self.get_info()
            self.get_img()

            seed: integer or None; default is None
                seed = None: generate random seeds for python and PhyiCell (via the setting.xml file).
                seed < 0: take seed from setting.xml
                seed >= 0: seed python and PhysiCell (via the setting.xml file) with this value.

            options: dictionary or None
                reserved for possible future use.

        output:
            o_observation: structure
                the exact structure has to be
                specified in the get_observation_space function.

            d_info: dictionary
                what information to be captured has to be
                specified in the get_info function.

        run:
            import gymnasium
            import physigym

            env = gymnasium.make("physigym/ModelPhysiCellEnv")

            o_observation, d_info = env.reset()

        description:
            The reset method will be called to initiate a new episode,
            increment episode counter, reset episode step counter.
            You may assume that the step method will not be called
            before the reset function has been called.
        """
        if self.verbose:
            print(f"\nphysigym: reset for episode {self.episode + 1} ...")

        # handle random seeding
        if seed is None:
            i_seed = seed
            if self.verbose:
                print(f"physigym: set {self.settingxml} random_seed to system_clock.")
            self.x_root.xpath("//random_seed")[0].text = "system_clock"
        # handle setting.xml based seeding
        elif seed < 0:
            s_seed = self.x_root.xpath("//random_seed")[0].text.strip()
            if s_seed == "system_clock":
                i_seed = None
            else:
                i_seed = int(s_seed)
        # handle Gymnasium based seeding
        else:  # seed >= 0
            i_seed = seed
            if self.verbose:
                print(f"physigym: set {self.settingxml} random_seed to {i_seed}.")
            self.x_root.xpath("//random_seed")[0].text = str(i_seed)

        # rewrite setting xml file
        self.x_tree.write(self.settingxml, pretty_print=True)

        # seed self.np_random number generator
        super().reset(seed=i_seed)
        if self.verbose:
            print(f"physigym: seed random number generator with {i_seed}.")

        # update class whide variables
        if self.verbose:
            print(f"physigym: update class instance-wide variables.")
        self.episode += 1
        self.step_episode = 0
        # self.step_env NOP

        # handle possible keyword arguments input
        self.kwargs.update(kwargs)
        if self.verbose and len(kwargs) > 0:
            print("physigym: self.kwarg", sorted(self.kwarg))

        # load reset values
        self.get_reset_values()

        # generate output folder
        os.makedirs(self.x_root.xpath("//save/folder")[0].text, exist_ok=True)

        # initialize physcell model
        if self.verbose:
            print(f"physigym: declare PhysiCell model instance.")
        physicell.start(self.settingxml, self.episode != 0)

        # observe domain
        if self.verbose:
            print(f"physigym: domain observation.")
        o_observation = self.get_observation()
        d_info = self.get_info()

        # render domain
        if self.verbose:
            print(f"physigym: render {self.render_mode} frame.")
        if not (self.render_mode is None):
            plt.ion()
            self.get_img()
            if self.render_mode == "human":  # human
                if not (self.metadata["render_fps"] is None):
                    plt.pause(1 / self.metadata["render_fps"])
            else:  # rgb_array
                self.fig.canvas.setVisible(False)

        # output
        if self.verbose:
            print(f"Warning: per runtime, only one PhysiCellEnv gymnasium environment can be generated.\nto run another env, it will be necessary to fork or spawn the runtime!")
            print(f"physigym: ok!")
        return o_observation, d_info


    def get_truncated(self):
        """
        input:
            settingxml max_time
            PhysiCell parameter time

        output:
            b_truncated: bool

        run:
            internal function.

        description:
            function to evaluate if the episode reached the max_time specified.
        """
        # processing
        b_truncated = False
        # achtung: time has to be declared as parameter of type float in the settings.xml file!
<<<<<<< HEAD
        r_time_simulation = physicell.get_parameter("time")
        b_truncated = self.time_simulation == int(r_time_simulation)
        self.time_simulation = int(r_time_simulation)
        if self.verbose:
            print(f"current time python3: {round(r_time_simulation, 3)}")
=======
        r_time_current = physicell.get_parameter("time")
        if self.verbose:
            print(f"current python3 time: {round(r_time_current, 3)}")
        b_truncated = self.i_time_current == int(r_time_current)
        self.i_time_current = int(r_time_current)
>>>>>>> a9d76e32

        # output
        return b_truncated


    def step(self, action, **kwargs):
        """
        input:
            self.get_observation()
            self.get_terminated()
            self.get_truncated()
            self.get_info(kwrags)
            self.get_reward()
            self.get_img()

            action: dict
                object compatible with the defined action space struct.
                the dictionary keys have to match the parameter,
                custom variable, or custom vector label. the values are
                either single or numpy arrays of bool, integer, float,
                or string values.

            **kwargs:
                possible additional keyword arguments input.
                will be available in the instance through self.kwargs["key"].

        output:
            o_observation: structure
                structure defined by the user in self.get_observation_space().

            r_reward: float or int or bool
                algorithm defined by the user in self.get_reward().

            b_terminated: bool
                algorithm defined by the user in self.get_terminated().

            b_truncated: bool
                algorithm defined in self.get_truncated().

            info: dict
                algorithm defined by the user in self.get_info().

            self.episode: integer
                episode counter.

            self.step_episode: integer
                within an episode step counter.

            self.step_env: integer
                overall episodes step counter.

        run:
            import gymnasium
            import physigym

            env = gymnasium.make("physigym/ModelPhysiCellEnv")

            o_observation, d_info = env.reset()
            o_observation, r_reward, b_terminated, b_truncated, d_info = env.step(action={})

        description:
            function does a dt_gym simulation step:
            apply action, increment the step counters, observes, retrieve reward,
            and finalizes a PhysiCell episode, if episode is terminated or truncated.
        """
        if self.verbose:
            print(f"physigym: taking a dt_gym time step ...")

        # handle keyword arguments input
        self.kwargs.update(kwargs)
        if self.verbose and len(kwargs) > 0:
            print("physigym: self.kwarg", sorted(self.kwarg))

        # do action
        if self.verbose:
            print(f"physigym: action.")

        # action is always a gymnasium composite space dict
        for s_action, o_value in action.items():
            # gymnasium composite space tuple: nop.
            # gymnasium composite space sequences: nop.
            # gymnasium composite space graph: nop.

            # gymnasium action space discrete (boolean, integer)
            # python/physicell api parametre, variable
            if type(o_value) in {bool, int}:
                try:
                    # try custom_variable
                    physicell.set_variable(s_action, o_value)
                except KeyError:
                    # try parameter
                    try:
                        physicell.set_parameter(s_action, o_value)
                    # error
                    except KeyError:
                        sys.exit(f"Error @ physigym.envs.physicell_core.CorePhysiCellEnv : unprocessable Gymnasium discrete action space value detected! {s_action} {o_value} {type(o_value)}.")

            # gymnasium action space text (string)
            # python/physicell api parameter, variable
            elif type(o_value) in {str}:
                try:
                    # try custom_variable
                    physicell.set_variable(s_action, o_value)
                except KeyError:
                    # try parameter
                    try:
                        physicell.set_parameter(s_action, o_value)
                    # error
                    except KeyError:
                        sys.exit(f"Error @ physigym.envs.physicell_core.CorePhysiCellEnv : unprocessable Gymnasium text action space value detected! {s_action} {o_value} {type(o_value)}.")

            # gymnasium action space box (bool, int, float in a numpy array)
            # gymnasium action space multi binary (boolean in a numpy array)
            # gymnasium action space multi discrete (boolean, integer in a numpy array)
            # python/physicell api parameter, variabler, vector
            elif type(o_value) in {np.ndarray}:
                if len(o_value.shape) > 1:
                    o_value = o_value[0]
                try:
                    # try vector
                    physicell.set_vector(s_action, list(o_value))
                except KeyError:
                    # try custom_variable
                    try:
                        physicell.set_variable(s_action, o_value)
                    # try parameter
                    except KeyError:
                        try:
                            physicell.set_parameter(s_action, o_value)
                        # error
                        except KeyError:
                            sys.exit(f"Error @ physigym.envs.physicell_core.CorePhysiCellEnv : unprocessable Gymnasium box action space value detected! {s_action} {o_value} {type(o_value)}.")

            # error
            else:
                sys.exit(f"Error @ physigym.envs.physicell_core.CorePhysiCellEnv : unprocessable Gymnasium action space value detected! {s_action} {o_value} {type(o_value)}.")

        # do dt_gym time step
        if self.verbose:
            print(f"physigym: PhysiCell model step.")
        physicell.step()

        # update class whide variables
        if self.verbose:
            print(f"physigym: update class instance-wide variables.")
        # self.episode NOP
        self.step_episode += 1
        self.step_env += 1

        # get observation
        if self.verbose:
            print(f"physigym: domain observation.")

        o_observation = self.get_observation()
        b_terminated = self.get_terminated()
        b_truncated = self.get_truncated()
        r_reward = self.get_reward()
        d_info = self.get_info()

        # do rendering
        if self.verbose:
            print(f"physigym: render {self.render_mode} frame.")
        if not (self.render_mode is None):  # human or rgb_array
            self.get_img()
            if (self.render_mode == "human") and not (self.metadata["render_fps"] is None):
                plt.pause(1 / self.metadata["render_fps"])

        # check if episode finish
        if b_terminated or b_truncated:
            if self.verbose:
                print(f"physigym: PhysiCell model episode finish by termination ({b_terminated}) or truncation ({b_truncated}).")
            physicell.stop()

        # output
        if self.verbose:
            print(f"physigym: ok!")
        return o_observation, r_reward, b_terminated, b_truncated, d_info


    def close(self, **kwargs):
        """
        input:
            **kwargs:
                possible additional keyword arguments input.
                will be available in the instance through self.kwargs["key"].

        output:

        run:
            import gymnasium
            import physigym

            env = gymnasium.make("physigym/ModelPhysiCellEnv")

            env.close()

        description:
            function to drop shutdown physigym environment.
        """
        if self.verbose:
            print(f"physigym: environment closure ...")

        # handle keyword arguments input
        self.kwargs.update(kwargs)
        if self.verbose and len(kwargs) > 0:
            print("physigym: self.kwarg", sorted(self.kwarg))

        # processing
        if self.verbose:
            print(f"physigym: Gymnasium PhysiCell model environment is going down.")
        if not (self.render_mode is None):
            plt.close(self.fig)

        # output
        if self.verbose:
            print(f"Warning: per runtime, only one PhysiCellEnv gymnasium environment can be generated.\nto run another env, it will be necessary to fork or spawn the runtime!")
            print(f"physigym: ok!")


    def verbose_true(self):
        """
        input:

        output:

        run:
            import gymnasium
            import physigym

            env = gymnasium.make("physigym/ModelPhysiCellEnv")

            env.unwrapped.verbose_true()

        description:
            to set verbosity true after initialization.

            please note, only little from the standard output is coming
            actually from physigym. most of the output comes straight
            from PhysiCell and this setting has no influence over that output.
        """
        print(f"physigym: set env.verbose = True.")
        self.verbose = True


    def verbose_false(self):
        """
        input:

        output:

        run:
            import gymnasium
            import physigym

            env = gymnasium.make("physigym/ModelPhysiCellEnv")

            env.unwrapped.verbose_true()

        description:
            to set verbosity false after initialization.

            please note, only little from the standard output is coming
            actually from physigym. most of the output comes straight
            from PhysiCell and this setting has no influence over that output.
        """
        print(f"physigym: set env.verbose = False.")
        self.verbose = False<|MERGE_RESOLUTION|>--- conflicted
+++ resolved
@@ -227,10 +227,9 @@
         self.dx = int(self.x_root.xpath("//domain/dx")[0].text)
         self.dy = int(self.x_root.xpath("//domain/dy")[0].text)
         self.dz = int(self.x_root.xpath("//domain/dz")[0].text)
-<<<<<<< HEAD
-        self.width = self.x_max - self.x_min #+ self.dx
-        self.height = self.y_max - self.y_min #+ self.dy
-        self.depth = self.z_max - self.z_min #+ self.dz
+        self.width = self.x_max - self.x_min + self.dx
+        self.height = self.y_max - self.y_min + self.dy
+        self.depth = self.z_max - self.z_min + self.dz
         if self.verbose:
             print("physigym: self.x_min", self.x_min)
             print("physigym: self.x_max", self.x_max)
@@ -285,30 +284,6 @@
             print("physigym: self.cell_type_unique", self.cell_type_unique)
             print("physigym: self.cell_type_count", self.cell_type_count)
             print("physigym: self.cell_type_to_color", sorted(self.cell_type_to_color))
-=======
-        self.width = self.x_max + 2 * self.dx - self.x_min
-        self.height = self.y_max + 2 * self.dy - self.y_min
-        self.depth = self.z_max + 2 * self.dz - self.z_min
-
-        self.type_to_idx = dict(
-            zip(
-                self.x_root.xpath("//cell_definitions/cell_definition/@name"),
-                self.x_root.xpath("//cell_definitions/cell_definition/@ID"),
-            )
-        )
-        self.num_cell_types = len(self.type_to_idx)
-        self.unique_cell_types = [
-            s_value for s_value, _ in sorted(self.type_to_idx.items())
-        ]
-
-        self.color_mapping = {}  # This will map type IDs to specific colors
-        for i, cell_type in enumerate(self.unique_cell_types):
-            self.color_mapping[cell_type] = COLORS[i]
-
-        # max time
-        # bue 20241130: to run physigym full time increase the setting.xml max_time by dt_gym!
-        self.i_time_current = -1
->>>>>>> a9d76e32
 
         # handle spaces
         if self.verbose:
@@ -510,19 +485,11 @@
         # processing
         b_truncated = False
         # achtung: time has to be declared as parameter of type float in the settings.xml file!
-<<<<<<< HEAD
         r_time_simulation = physicell.get_parameter("time")
         b_truncated = self.time_simulation == int(r_time_simulation)
         self.time_simulation = int(r_time_simulation)
         if self.verbose:
-            print(f"current time python3: {round(r_time_simulation, 3)}")
-=======
-        r_time_current = physicell.get_parameter("time")
-        if self.verbose:
-            print(f"current python3 time: {round(r_time_current, 3)}")
-        b_truncated = self.i_time_current == int(r_time_current)
-        self.i_time_current = int(r_time_current)
->>>>>>> a9d76e32
+            print(f"simulation time python3: {round(r_time_simulation, 3)}")
 
         # output
         return b_truncated

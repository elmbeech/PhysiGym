# Plan
Goal find a cumulative return improvement <=> a policy learnt is better than a random or dummy one
## Problems
- **Problem 1**: Using images as state space makes the algorithm very slow (>5 seconds per step).
- **Problem 2**: Stochastic environment.
- **Problem 3**: How to compare the current learned policy to a random policy or a simple human-designed strategy.

## Solutions
- **Problem 1**: The slowdown was caused by the Replay Buffer (fixed — 5× speed improvement). Another solution would be to use PPO instead of SAC.
- **Problem 2**: Compute multiple environment dynamics under different strategies (done), and compute a confidence interval.
- **Problem 3**: 
  - Given the multiple dynamics, we can compare the learned policy against them.
  - We can also design dummy strategies, e.g., if exhausted CD8 cells are detected, add the drug that affects CD8; do similarly for M2 cells.
  - If the current policy is less effective than any dummy strategy, take the best dummy strategy (hopefully not random), perform behavior cloning on it, and then fine-tune with PPO or SAC to find a better strategy.

## Add new feature
- PPO (Algorithm)
- Transformer (Neural Architecture)
- [x] Replay Buffer in Rust

## Tasks
- Analyze [result_11](https://github.com/Dante-Berth/PhysiGym/blob/main/rl/code_tests/stochastic_results_sureli11.csv) and [result_9](https://github.com/Dante-Berth/PhysiGym/blob/main/rl/code_tests/stochastic_results_sureli9.csv)

For the current learned policy:
- [x] Based on the results, conclude if the policy learned with scalar state space is one of the best.
- Find a dummy strategy and compare it to other strategies.
- Perform Behavior Cloning (BC) and use PPO/SAC to improve the policy.

For image-based state space:
- [x] Debug the Replay Buffer in Rust and compare it to the pure Python implementation.
- [x] Launch with image state space on Sureli11.
- Integrate a Transformer and launch on Sureli9.

## Tasks done
- [x] Replay Buffer in Rust (same speed as the Python version)
- [x] Launched with the new replay buffer in Python on Sureli11 with image state space
- [x] [Given the results from dummy policies](https://github.com/Dante-Berth/PhysiGym/tree/main/rl/code_tests), the [policy learned from scalar values](https://wandb.ai/corporate-manu-sureli/SAC_IMAGE_COMPLEX_TME/runs/8y6ebe1p?nw=nwuseralexandrebertin) performs better on average

# New Ideas

## Easier Problem
1. Instead of solving a continuous problem, solve a discrete one.  
2. Reduce the number of cells — this could increase stochasticity and requires re-running the [code tests](https://github.com/Dante-Berth/PhysiGym/tree/main/rl/code_tests). This change would also require adding [IQN](https://proceedings.mlr.press/v80/dabney18a/dabney18a.pdf).

## New Features
- Add [Simba](https://arxiv.org/pdf/2410.09754) for concentration of cells as state

# 12 May

## Problems Solved
- [x] Fixed a bug where a `-1` reward was missing for drugs (re-launched on Sureli9 (scalars) and Sureli11 — no improvement observed).
- [x] Re-launched with the corrected reward; no improvements observed (still waiting for image results).

## Rewards Used

Proposed a new reward — each component is scaled between 0 and 1:

$$
r(t) = (1 - \alpha) \left(1 - \frac{d_{1,t} + d_{2,t}}{2} \right) + \alpha \cdot c_{norm,t}
$$

Where:

$$
c_{norm,t} = 1 - \frac{\text{clip}\left( \log\left( \frac{c_t}{c_{t-1}} \right), -0.05, 0.05 \right) - (-0.05)}{0.1}
$$

[Link to reward implementation](https://github.com/Dante-Berth/PhysiGym/blob/main/model/complex_tme/custom_modules/physigym/physicell_model.py) — working on Sureli9.

Also developed a **simple reward** to reduce the number of cancer cells over the episode:

$$
r(t) = (1 - \alpha) \left(1 - \frac{d_{1,t} + d_{2,t}}{2} \right) + \alpha \left(1 - \frac{\min(C_t, \text{maxcells})}{\text{maxcells}} \right)
$$

Where $\text{maxcells} = 1000$ — working on Sureli11.

### Notes
- The weight $\alpha$ equals to $0.8$.
- **Problem**: Lack of resources — requested an account from Genotoul => now i have an account.
- **Problem**: [No improvements observed](https://api.wandb.ai/links/corporate-manu-sureli/ip9ppxmp) after 4 Millions steps.

## New Features Added but Not Launched

To address neuron fading and scale ambiguity in deep learning, added:
- Layer Normalization
- L2 weight norm on actor and critic

References:
- [Normalization and Effective Learning Rates in Reinforcement Learning](https://arxiv.org/pdf/2407.01800)
- [Hyperspherical Normalization for Scalable Deep Reinforcement Learning](https://arxiv.org/pdf/2502.15280)

I added these two features in my code, it is launched on Sureli 9 since Saturday !
## Side Quest
- Thursday and Friday courses

## Conclusion 
Given the previous ideas and given the last results, using PPO or Behavior Cloning are not good ideas because the problem remains the same and adds more difficulty. We also do not change the number of cells to avoid any highest stochasticity. The easiet solution to implement and to accelerate the research is to use discrete actions instead of continous actions.
To simplify the problem:
- Use **categorical actions** instead of continuous actions.  
  Example: \[0, 0.5, 1\] instead of \[0, 1\].  
  This requires changes in `physicell_model.py` from `complex_tme` and adoption of a discrete action RL algorithm like [C51](https://github.com/vwxyzjn/cleanrl/blob/master/cleanrl/c51.py). We begin with C51 and then we can end with [IQN](https://github.com/BY571/IQN-and-Extensions/blob/master/IQN-DQN.ipynb)


## Sunday Results
I changed from continous problem to discrete, there is no improvement  for $\alpha=0.8$!

# 19 May
## Launched 
- [x] C51 launched with $\alpha=0.7$ => i have not seen any improvement
## Ideas
### In general
  - Keep changing $\alpha\in[0.5,0.8]$, $\alpha = 0.5$ means $50\%$ of the reward refers to the drug toxicity while $\alpha = 0.8$ means $20\%$ of the reward refers to the drug toxicity. You have to refer to the rewards proposed.
  - weak reward-action, we can compute $TD(n)$ instead of $TD(1)$
  - Add Transformers, the idea behind it is the fact we use a dataframe like of cells and cells can be seen as Token. The transformer will be used as encoder. Besides, there is an advantage in the neural architecture of a Transformer despite it head of attention, the layer norm used which is now used in Reinforcement Leanring seems to stablilize the learning process - [Normalization and Effective Learning Rates in Reinforcement Learning](https://arxiv.org/pdf/2407.01800) and  [Hyperspherical Normalization for Scalable Deep Reinforcement Learning](https://arxiv.org/pdf/2502.15280).
  - Launch CNN & Transformers
### Continous problem
  - No Idea
### Discrete problem
 - Use [Lazy MDP](https://arxiv.org/pdf/2203.08542) for discrete actions (C51) => Not a great idea, because in the current reward used we have already been encouraging ro reduce the amount of drug by $(1 - \alpha) \left(1 - \frac{d_{1,t} + d_{2,t}}{2} \right)$.
 - Increase the number of actions from  \[0, 0.5, 1\] to $[0,0.1,0.2,...,1]$ for each drugs that implies $11^{2}$ classes instead of $3^{2}$ actions

## Code cleaned
  - Improved the code, more readable (save_img, writer)
  - New reward which combines the both reward
  - Simulations for $\alpha=0.5$ -> not adding as much drugs

## Done
- [x] Save entropy for SAC
- [x] Launched with image
- [x] Launched with C51 from 9 classes to 121 classes
I found [high difference between the Q values](https://wandb.ai/corporate-manu-sureli/SAC_IMAGE_COMPLEX_TME/reports/Layer-Norm-or-Hyperspectral-on-Weights-vs-without--VmlldzoxMjg4Mjk1Nw) using [Normalization and Effective Learning Rates in Reinforcement Learning](https://arxiv.org/pdf/2407.01800) and [Hyperspherical Normalization for Scalable Deep Reinforcement Learning](https://arxiv.org/pdf/2502.15280)

## Ideas to simply the problem
### Modify the environment
  - Reduce the stochasticity by modifying the size of the environment (reducing)
  - Decrease the radius where cancer cells can appear (initial state)
  - Fix the inital state instead to have a uniform distribution
### Improve C51 into IQN
 - C51 was already implemented but can we use [IQN](https://github.com/BY571/IQN-and-Extensions/blob/master/IQN-DQN.ipynb) or [RAINBOW](https://github.com/vwxyzjn/cleanrl/blob/master/cleanrl/rainbow_atari.py)

## Done
 - [x] Much faster replay buffer with numba and jit, jax replay buffer is slowed (mainly caused by the fact the code implies numpy and torch), besides 0.1sec is lost between CPU and GPU, a sample time in around less than  0.13 seconds in CPU while in GPU is around 0.23 seconds for a batch size equals to 128. The batch size has an impact on the performance on the replay buffer
 - [x] Adding a new state the Transformer state is a dictionnary composed of position, type and if the cell is dead
## In progress
 - [ ] Reading about [Temporal Credit Assignment in DRL](https://arxiv.org/pdf/2312.01072) ( our problem is refering to)
## Idea 
WHat is the impact of set of actions to contribute to a realization ? In our case, the set of actions is the set of drugs introduced and the realization the complete or almost complete eradication of cancer cells. This is the credit assignment, to map actions to an outcome under delay, partial observability, stochasticity from the MDP and the environment. [Phd thesis from Johan Ferret](https://theses.hal.science/tel-03958482/document)
# 26 May
## Done
 - [x] Add Transformers Layers in utils
 - [x] Launch SAC with Transformers (Sureli11)
 - [x] Added tumor immune base
 - [x] Launch SAC with Transfomers with the new tumor immune base (Sureli9)
 - [x] Building the replay buffer for the Transformer state 

## :warning: Important Problems :warning:
Be aware of the path used in the PhysiCell_settings.xml file ! 
Replace **Basic_Agent::release_internalized_substrates** in the file **BioFVM_basic_agent.cpp** by 
```cpp
void Basic_Agent::release_internalized_substrates( void )
{
	Microenvironment* pS = get_default_microenvironment(); 
	
	// change in total in voxel: 
	// total_ext = total_ext + fraction*total_internal 
	// total_ext / vol_voxel = total_ext / vol_voxel + fraction*total_internal / vol_voxel 
	// density_ext += fraction * total_internal / vol_volume 
	
	// std::cout << "\t\t\t" << (*pS)(current_voxel_index) << "\t\t\t" << std::endl; 
	*internalized_substrates /=  pS->voxels(current_voxel_index).volume; // turn to density 
	*internalized_substrates *= *fraction_released_at_death;  // what fraction is released? 
	
	// release this amount into the environment 
	if ((*pS)(current_voxel_index).size() ==6)
	{
		(*pS)(current_voxel_index) += *internalized_substrates; 
	}
	
	// zero out the now-removed substrates 
	
	internalized_substrates->assign( internalized_substrates->size() , 0.0 ); 
	
	return; 
}
```
That avoids a Segmentation Fault!

## Results (new model)
With the new model, the drug transforms M2 (pro tumor) to M1 (anti tumor).
The goal is to reduce the tumor size while minimizing the amount of drug added.
I tested several different reward functions. The plot shared on Slack corresponds to the following reward function:
```math
r(t) = -d_t*(1-\alpha) + \alpha*10 \cdot \mathbb{1}_{\{C_t = 0\}}
```
with $d_{t}$ the drug amount (the action) and $C_t$ the number of cancer cells, $\alpha=0.8$
The agent learns something, but it was not expected.
It fails to discover a good policy that maximizes the expected discounted cumulative return by eliminating all cancer cells while a random policy can sometimes achieve this. The policy found is suboptimal. The learning agent should discover a treatment regime that eliminates all cancer cells while minimizing drug usage, thus earning the final reward of 10 points. However, this objective might be too ambitious.
The agent can earn at most $10*\gamma**(100)$ almost equals to $3.66$ where $\gamma=0.99$ represents the discounted factor and $100$ the number of steps. The agent has to at least to add enough drugs to kill all cancer cells but that may imply a discounted cumulative return related to drugs higher than $10*\gamma**(100)$ even though the terminal reward is missed. 
So, from the agent’s perspective (based on its Q-values), it is better to not administer any drugs, since it can at least aim for the 10-point reward if all cancer cells disappear—despite this being unlikely.

As a result, the agent stucks in a local policy, essentially trading off the cost of adding zero drugs with the low-probability chance of earning a large reward.


A solution to that is to increase the term from 10 to 100 which implies $100*\gamma**(100)$ almost equals to $36.6$.
I also added a new term to help the agent  
```math 
\mu(t) = -(\mathbb{1}_{\left\{ C_t \geq C_{t-1} \right\}} + \mathbb{1}_{\left\{ C_t < C_{t-1} \right\}}).
```
Finally, the reward is:
<<<<<<< HEAD
$$r_{1}(t) = \alpha*(-\mathbb{1}_{\{C_t\ge C_{t-1}\}} + \mathbb{1}_{\{C_t<C_{t-1}\}} + 100 \cdot \mathbb{1}_{\{C_t = 0\}})+ -d_t*(1-\alpha)$$


=======
```math
r_{t} = \alpha*(\mu(t)+ 100 \cdot \mathbb{1}_{\{C_t = 0\}})+ -d_t*(1-\alpha)
```
>>>>>>> 45607b2a
With this reward, results can be better. 
Learning agent found a good policy ![rl/strategy.png]: it consists of adding a lot of drugs in the half first steps and then letting M1 macrophages kill the cancer cells.
Why adding a lot of drugs at the beginning and not at the final steps? This is explained by the environment and the reward function. In fact, there is a rule that allows M1 to transform into M2 due to pressure. At the beginning, there are around 512 cancer cells, and globally, there is more pressure in the environment compared to the same environment with fewer cancer cells.

Thus, a good strategy to kill all cancer cells while not adding too many drugs would be to act early in the episode to prevent M1 from transforming into M2, allowing M1 to kill a large number of cancer cells. Then, the treatment can be stopped, letting M1 finish killing the remaining cancer cells, with the advantage that M1 is less likely to transform into M2 due to the lower number of cells.

Even if some M1 macrophages transform into M2, it is not a problem because the killing rate of M1 can be seen higher than the sum of the division rate of the remaining cancer cells and the probability of M1 transforming into M2 (which depends on the pressure).

However, sometimes the discounted cumulative return is not high because a single cancer cell remains alive at the end of the episode. 

Despite this, the curves related ![rl/returns_length.png] to returns (discounted cumulative return and cumulative return) seem flat. However, it is important to keep in mind that the framework (RL) aims to maximize the discounted cumulative return, so it is more relevant to focus on that.

Finally, despite the flat curves, something has been learned. Changing the reward parameters could be a way to obtain a better-shaped curve. Alternatively, we can "sell" our product by saying: "You have an environment, and you can find a policy for your problem that aims to maximize the discounted cumulative return."

I also propose a new reward model without $\alpha$ and which seems relevant in our environment composed at the beggingin of $512$ cancer cells.
$$r(t)=-\frac{\log(C_{t}+1)}{\log(100)}e^{d_{t}-1}$$.
We have a magnitude between 1.5 and 0 for $\frac{\log(C_{t}+1)}{\log(100)}$ and $e^{d_{t}-1}$ a magnitude between 1.0 and 0.36.
I will also launching with the last rewards used.
I can also use C51.
## Urgent
 - [ ] Launch SAC with image with the reward called $r_{1}(t)$
 - [ ] Launch on C51 with the $r_{1}(t)$ (image and concentration)
 - [ ] How to add wrapper into physicell_model (specified for each model)
 - [ ] Try to make more generic, SAC/C51 code into utils and call it
 - [ ] Add documenation from RL package, for all python functions used
 - [ ] Clean the code, put useless files into a folder/branch or from a new repository
 - [ ] Create two tutorials, teach how to use SAC, C51, RL


## To Do
 - [ ] Make it more modular C51 and SAC in utils python package with pip install
 - [ ] Launch with different rewards function
 - [ ] Analysis different policies



## To Do (not now)
 - [ ] [Add](https://docs.pytorch.org/docs/stable/generated/torch.nn.utils.spectral_norm.html#torch.nn.utils.spectral_norm)
 - [ ] Clean Code urgent
 - [ ] Check for Cmake does not work when you use make install_requirement
 - [ ] Add SAIL: Self-Imitation Advantage Learning into my C51
 - [ ] Adapt the code SAIL+C51
<|MERGE_RESOLUTION|>--- conflicted
+++ resolved
@@ -208,15 +208,9 @@
 \mu(t) = -(\mathbb{1}_{\left\{ C_t \geq C_{t-1} \right\}} + \mathbb{1}_{\left\{ C_t < C_{t-1} \right\}}).
 ```
 Finally, the reward is:
-<<<<<<< HEAD
-$$r_{1}(t) = \alpha*(-\mathbb{1}_{\{C_t\ge C_{t-1}\}} + \mathbb{1}_{\{C_t<C_{t-1}\}} + 100 \cdot \mathbb{1}_{\{C_t = 0\}})+ -d_t*(1-\alpha)$$
-
-
-=======
-```math
-r_{t} = \alpha*(\mu(t)+ 100 \cdot \mathbb{1}_{\{C_t = 0\}})+ -d_t*(1-\alpha)
-```
->>>>>>> 45607b2a
+$$r_{t} = \alpha*(-\mathbb{1}_{\{C_t\ge C_{t-1}\}} + \mathbb{1}_{\{C_t<C_{t-1}\}} + 100 \cdot \mathbb{1}_{\{C_t = 0\}})+ -d_t*(1-\alpha)$$
+
+
 With this reward, results can be better. 
 Learning agent found a good policy ![rl/strategy.png]: it consists of adding a lot of drugs in the half first steps and then letting M1 macrophages kill the cancer cells.
 Why adding a lot of drugs at the beginning and not at the final steps? This is explained by the environment and the reward function. In fact, there is a rule that allows M1 to transform into M2 due to pressure. At the beginning, there are around 512 cancer cells, and globally, there is more pressure in the environment compared to the same environment with fewer cancer cells.

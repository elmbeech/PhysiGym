# PhysiGym and Reinforcement Learning with Gymnasium

In this tutorial, you will learn how to apply reinforcement learning (RL) to control a biological simulation model.
We use the **tumor immune base** (TIB) model as an example:
[tumor_immune_base](https://github.com/Dante-Berth/PhysiGym/tree/main/model/tumor_immune_base).

This model consists of three types of cells:
- **cell_1**: produces an anti-inflammatory factor that negatively impacts tumor cells by increasing the probability of apoptosis,
- **cell_2**: produces a pro-inflammatory factor that positively impacts tumor cells by decreasing the probability of apoptosis,
- **tumor cells**.

Under environmental pressure, cell type **cell_1** can transform into cell type **cell_2**.
The drug **drug_1** can reverse this transformation, turning cell type **cell_2** back into cell type **cell_1**.
Additionally, cell types **cell_1** and **cell_2** cells are attracted to debris in the environment.

For a detailed description of the rules governing cell behavior, see the [cell_rules.csv](https://github.com/Dante-Berth/PhysiGym/blob/main/model/tumor_immune_base/config/cell_rules.csv) file.

![Tumor Immune Model](https://github.com/Dante-Berth/PhysiGym/blob/main/man/img/model_tumor_immune_base.png)

Before speaking reinforcement learning, let's install the model.


## Install, Load, and Compile the Model (Bash)

### 1. Install:

```bash
cd path/to/PhysiGym
python3 install_physigym.py tumor_immune_base -f
```

### 2. Load:

```bash
cd ../PhysiCell
make clean data-cleanup reset
make list-user-projects
make load PROJ=physigym_tumor_immune_base
```

#### 3. Compile:

```bash
make
```


## Applying Deep Reinforcement Learning on the Tumor Immune Base Model


### 1. Problem Statement

How can we find a treatment regime that reduces tumor size while minimizing drug usage?
In other words, we aim to learn a **policy**  a mapping from states to actions that defines the optimal amount of drug to apply over time.

A suitable framework to solve this control problem is **Reinforcement Learning (RL)**, which we will use in this tutorial.

First, we will have to recall some important elements in Reinforcement Learning.


### 2. Reinforcement Learning short explanation

In reinforcement learning (RL), the goal is to **maximize the expected cumulative reward** over time. The **reward function** provides feedback to the agent, indicating how beneficial or harmful its actions are.

The RL agent interacts with an environment — such as our **TIB model** — which provides observations. These observations can be **scalars** or **images** (e.g., generated from an agent-based simulator). The agent processes this input to decide on an action.

In our TIB case, the **action** corresponds to the administration of a drug, denoted by:

$$
d_t \in [0, 1]
$$

at each time step.

After the action is taken, the agent receives a **reward** that reflects the effect of the drug on the tumor environment — for example, reducing tumor size while avoiding excessive drug use.

Through trial and error, the agent learns a strategy (policy) that balances these objectives over time.


#### Reinforcement Learning detailed

In Reinforcement Learning (RL), the objective is to maximize the **expected cumulative reward**:

```math
\underset{\pi}{\arg\max} \mathbb{E} \left[ \sum_{t=0}^{T} \gamma^t r_t \mid s_0 = s, \pi \right].
```

where:
- $\gamma$ is the discount factor.
- $r_t$ is the reward function.
- $\pi$ represents the policy (strategy).
- $s_0$ is the initial state derived from `cells.csv`.

RL frameworks are characterized by four essential elements that define a \textbf{Markov Decision Process (MDP)} $MDP = \{S,A,T,R\}$.
- $S$ the state space.
- $A$ the action space.
- p the transition $p(s_{t+1}|s_{t},a)$ is given by PhysiCell.
- $R: \mathbb{S}\times \mathbb{A}\times \mathbb{S} \to \mathbb{R}$ the reward is determined by the current action, the current state, and the subsequent state.
This feedback is provided to the agent to assess whether the action contributes to achieving its objective.

The agent aims to maximize the reward function by learning an optimal policy or strategy.
In the next section, we will use a deep reinforcement learning algorithm to solve this problem.

The **reward function** in this model is defined as:

```math
r_t = \alpha \cdot \frac{C_{t-1} - C_t}{\log(C_{init})} - (1-\alpha) \cdot d_t
```

- $C_t$: Number of tumor cells at time step $t$.
- $C_{init}$ : Number of tumor cells at initial time step.
- $d_t$: Amount of drug added to the tumor microenvironment at time $t$.
- $\alpha \in [0, 1]$: A trade-off weight parameter.
  - $\alpha = 1$: Prioritize killing tumor cells, ignoring drug usage.
  - $\alpha = 0$: Avoid drug usage entirely, regardless of tumor growth.
This reward has two main components: $\frac{C_{t-1} - C_t}{\log(C_{init})}$ the reduction term encourages reduction in tumor size, where the numerator measures how many tumor cells were eliminated weighted by the denominator which normalizes the reward.
While the second term, $- (1 - \alpha) \cdot d_t$ refers as the drug penalty term.
Besides, the parameter $\alpha$ balances between **therapeutic effectiveness** (tumor killing) and **toxicity cost** (drug amount).
By adjusting $\alpha$, you can simulate different treatment strategies:
  - **Aggressive**: $\alpha \approx 1$ → Maximize tumor reduction, ignore drug cost.
  - **Conservative**: $\alpha \approx 0$ → Minimize drug use, even if tumor persists.
  - **Balanced**: $\alpha \in (0, 1)$ → Trade-off between treatment effectiveness and side effects.

The **state space** in this model can take three different forms:

- **image_gray** corresponds to what a human might intuitively observe — for example, each cell type is represented using a distinct RGB color and then converted to gray.
- **image_cell_types** is a multi-channel image where each channel corresponds to a specific cell type. For one of the channels, we also reduce the dimensionality.
- **simple** is a mathematical function that computes the **cell count for each cell type**.

The **action space** consists of a single continuous variable:
- **drug_1** ∈ [0, 1], representing the intensity or dosage of a drug intervention applied at each step.

Deep reinforcement learning is necessary because our policy is a neural network, although in reinforcement learning, policies can also be standard functions.

Why use a neural network instead of polynomial functions?
Since we are dealing with images, neural networks—particularly convolutional neural networks (CNNs)—are highly effective in processing them.

Therefore, we will use Deep Reinforcement Learning.
For neural network implementation, we use [PyTorch](https://pytorch.org/), a widely known and used deep learning library.


## Required Libraries

The deep reinforcement learning code relies on several Python libraries.
The main libraries are listed below:

| Library | Description | Link |
|---|---|---|
| **PyTorch** | A popular deep learning framework that provides tensor operations and automatic differentiation. | [pytorch.org](https://pytorch.org/) |
| **Tensordict** | A PyTorch-compatible library for structured, dictionary-like tensors used in RL pipelines. | [docs.pytorch.org/tensordict](https://docs.pytorch.org/tensordict/stable/index.html) |
| **TensorBoard** | A visualization toolkit for monitoring training metrics like loss, accuracy, and more. | [tensorflow.org/tensorboard](https://www.tensorflow.org/tensorboard) |

The specifics, how to install **pytorch** (torch, torchvison, torchaudio), differes based on your operating system, python distribution, and available hardware (CPU and/or Nvidia GPU).
For that reason, please follow the pytorch stabile build installation instruction here:

+ https://pytorch.org/get-started/locally/


All other required libraries can be installed via the model-specific **requirements.txt** file.

```bash
pip3 install -r model/tumor_immune_base/custom_modules/physigym/requirements.txt
```

Use your favorite text editor (here we use nano) to open the **sac_tib.py** file.

```bash
nano custom_modules/physigym/physigym/envs/sac_tib.py
```

Scroll down to **class Args** and adjust the following settings:
+ cuda: bool = *True or False*
+ wandb\_track: bool = *False*

<!-- bue 20250611: anythong else, if you only wanna run with tenserboard?
You will be asked to create a W&B account, use an existing W&B account, or don't visualize my results. \
Chose: don't visualize my results!
-->

## Wandb Library (optional)

Basically, wandb is an online version of the tenseboard library, with some aditional features.

| Library | Description | Link|
|---|---|---|
| **Weights & Biases (Wandb)** | A platform for experiment tracking, visualization, and collaboration in machine learning projects. | [wandb.ai](https://wandb.ai/site) |

&#x26A0; To make use of the **wandb** library, you must create an account.
The cost-free version will do.

+ https://wandb.ai

After you sign up, log into your account on the web page and copy the API key to the clipboard.
At the command line, use this API key to log into your wandb account.

```bash
wandb login
```

Use your favorite text editor (here we use nano) to open the **sac_tib.py** file.

```bash
nano custom_modules/physigym/physigym/envs/sac_tib.py
```

Scroll down to **class Args** and adjust the following settings:
+ wandb\_track: bool = True
+ wandb\_entity: str = *"username-company"*  # this is your wandb team string!
+ wandb\_project\_name: strl = *"sac_tib_tutorial"*


## Launch Deep Reinforcemnt Learn Algorithm

We applied a Deep Reinforcement Learning Algorithm called [SAC (Soft Actor-Critic)](https://arxiv.org/pdf/1812.05905), which is adapted for continuous action spaces.

The [code](https://github.com/Dante-Berth/PhysiGym/blob/main/model/tumor_immune_base/custom_modules/physigym/sac_tib.py) is divided into several parts:

- The first part is focused on the **environment wrapper**.
- The second part handles the **neural networks**.
- The thirdpart is dedicated to the **replay buffer**.
- The final part implements the **reinforcement learning logic**.

The **wrapper** is the component most tightly coupled to the simulation model.
It simplifies the interaction between the model and the reinforcement learning logic.
Additionally, it can be used to store in info important information at each time step, such as drug dosages and more.
You should be carefull with different arguments (class Args) such as **wandb_entity** which is personal, change it.
Besides, you can modify any arguments you want but be aware for instance for reward you should add the reward model into [physicell_model](https://github.com/Dante-Berth/PhysiGym/blob/main/model/tumor_immune_base/custom_modules/physigym/physicell_model.py) and add the right attributed to reward function.

Run the Code:

```bash
python3 custom_modules/physigym/physigym/envs/sac_tib.py
```

## Observe the Learning Process with Tensorboard

Open another command line shell.
```bash
tensorboard --logdir tensorboard/
```
Open the link:
+ http://localhost:6006/

For updating the visualization to the last processed time steps, you have to reload the webpage.


## Observe the Learning Process on Wandb (optional)

Log into your online wandb account and check out the run.
The visualization will update automatically.

+ https://wandb.ai

## Results
You can observe in this figure ![Results](https://github.com/Dante-Berth/PhysiGym/blob/main/man/img/model_tummor_immune_base_results_dcr.png)
 that the learning agent has maximized the expected discounted return: 
```math
\mathbb{E} \left[ \sum_{t=0}^{T} \gamma^t r_t \mid s_0 = s, \pi \right]
```

The **y-axis** represents the expected return, while the **x-axis** represents the training steps. Note that although it is labeled as *3 million steps*, it does **not** correspond to 3 million environment interaction steps — in reality, it represents **fewer** than 3 million actual interactions.

The figure shows three different learning curves corresponding to different state space representations. In our environment, the **concentrations** and **image_cell_types** state spaces achieve a higher discounted cumulative return compared to **image_gray**.
<<<<<<< HEAD

This difference in performance can be attributed to factors such as the choice of hyperparameters. To improve performance further, one could retain the more effective state representations and focus on optimizing neural network architectures and hyperparameters. This is where Deep Reinforcement Learning becomes more challenging — it may be due to suboptimal tuning or that certain state spaces (like **image_gray**) are inherently less informative for the environment in question.

Conducting deeper research across various environments to compare the effectiveness of different state representations is a promising direction for future work.
=======
A video of the dynamic treatment regime proposed: [800 episode with image](man/video/tumor_immune_base_ep_800.mp4).

This difference in performance can be attributed to factors such as the choice of hyperparameters. To improve performance further, one could retain the more effective state representations and focus on optimizing neural network architectures and hyperparameters. This is where Deep Reinforcement Learning becomes more challenging — it may be due to suboptimal tuning or that certain state spaces (like **image_gray**) are inherently less informative for the environment in question.

Conducting deeper research across various environments to compare the effectiveness of different state representations is a promising direction for future work.
>>>>>>> 54ea2227
<|MERGE_RESOLUTION|>--- conflicted
+++ resolved
@@ -29,7 +29,9 @@
 python3 install_physigym.py tumor_immune_base -f
 ```
 
+
 ### 2. Load:
+
 
 ```bash
 cd ../PhysiCell
@@ -261,15 +263,8 @@
 The **y-axis** represents the expected return, while the **x-axis** represents the training steps. Note that although it is labeled as *3 million steps*, it does **not** correspond to 3 million environment interaction steps — in reality, it represents **fewer** than 3 million actual interactions.
 
 The figure shows three different learning curves corresponding to different state space representations. In our environment, the **concentrations** and **image_cell_types** state spaces achieve a higher discounted cumulative return compared to **image_gray**.
-<<<<<<< HEAD
+A video of the dynamic treatment regime proposed: [800 episode with image](man/video/tumor_immune_base_ep_800.mp4).
 
 This difference in performance can be attributed to factors such as the choice of hyperparameters. To improve performance further, one could retain the more effective state representations and focus on optimizing neural network architectures and hyperparameters. This is where Deep Reinforcement Learning becomes more challenging — it may be due to suboptimal tuning or that certain state spaces (like **image_gray**) are inherently less informative for the environment in question.
 
 Conducting deeper research across various environments to compare the effectiveness of different state representations is a promising direction for future work.
-=======
-A video of the dynamic treatment regime proposed: [800 episode with image](man/video/tumor_immune_base_ep_800.mp4).
-
-This difference in performance can be attributed to factors such as the choice of hyperparameters. To improve performance further, one could retain the more effective state representations and focus on optimizing neural network architectures and hyperparameters. This is where Deep Reinforcement Learning becomes more challenging — it may be due to suboptimal tuning or that certain state spaces (like **image_gray**) are inherently less informative for the environment in question.
-
-Conducting deeper research across various environments to compare the effectiveness of different state representations is a promising direction for future work.
->>>>>>> 54ea2227

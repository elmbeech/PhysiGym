--- conflicted
+++ resolved
@@ -91,20 +91,12 @@
 - $\pi$ represents the policy (strategy).
 - $s_0$ is the initial state derived from `cells.csv`.
 
-<<<<<<< HEAD
 RL frameworks are characterized by four essential elements that define a \textbf{Markov Decision Process (MDP)} $MDP = \{S,A,T,R\}$.
 - $S$ the state space.
 - $A$ the action space.
 - p the transition $p(s_{t+1}|s_{t},a)$ is given by PhysiCell.
 - $R: \mathbb{S}\times \mathbb{A}\times \mathbb{S} \to \mathbb{R}$ the reward is determined by the current action, the current state, and the subsequent state.
 This feedback is provided to the agent to assess whether the action contributes to achieving its objective.
-=======
-RL frameworks are characterized by four essential elements that define a $\textbf{Markov Decision Process (MDP)}$ $MDP = \{S,A,T,R\}$:
- - $S$ the state space
- - $A$ the action space
- -  p the transition $p(s_{t+1}|s_{t},a)$ is given by PhysiCell.
- - $R: \mathbb{S}\times \mathbb{A}\times \mathbb{S} \to \mathbb{R}$ the reward is determined by the current action, the current state, and the subsequent state. This feedback is provided to the agent to assess whether the action contributes to achieving its objective.
->>>>>>> f5956085
 
 The agent aims to maximize the reward function by learning an optimal policy or strategy.
 In the next section, we will use a deep reinforcement learning algorithm to solve this problem.
@@ -130,7 +122,7 @@
   - **Balanced**: $\alpha \in (0, 1)$ → Trade-off between treatment effectiveness and side effects.
 
 The **state space** in this model can take three different forms:
-<<<<<<< HEAD
+
 - **image_gray** corresponds to what a human might intuitively observe — for example, each cell type is represented using a distinct RGB color and then converted to gray.
 - **image_cell_types** is a multi-channel image where each channel corresponds to a specific cell type. For one of the channels, we also reduce the dimensionality.
 - **simple** is a mathematical function that computes the **cell count for each cell type**.
@@ -142,19 +134,7 @@
 
 Why use a neural network instead of polynomial functions?
 Since we are dealing with images, neural networks—particularly convolutional neural networks (CNNs)—are highly effective in processing them.
-=======
-  - **image_gray**: This represents what a human might intuitively observe — for example, each cell type is initially represented using a distinct RGB color, which is then converted to grayscale. The resulting image is a single-channel grayscale representation of the tumor microenvironment. There is no spatial reduction applied, so the shape is: $(1,env_{x},env_{y})$ where $env_{x}$ (resp. $env_{y}$) represents the size of the environment according to X-axis (resp. Y-axis)
-  - **image_cell_types**: This is a multi-channel image where each channel corresponds to a specific cell type. The spatial dimensionality is reduced. The degree of reduction can be controlled by a value called grid factor. The resulting image has the shape: $(n,\text{grid factor},\text{grid factor})$
-
-In addition to the images, the function also computes the concentration of cells for each cell type noted **concentrations**.
-
-The **action space** consists of a single continuous variable:  
-- **drug_1**$<=> d_{t}\in[0, 1]$, representing the intensity or dosage of a drug intervention applied at each step.
-
-
-Deep reinforcement learning is necessary because our policy should process images and convolutional neural networks (CNNs)—are highly effective in processing them, although in reinforcement learning, policies can also be standard functions.
-
->>>>>>> f5956085
+
 Therefore, we will use Deep Reinforcement Learning.
 For neural network implementation, we use [PyTorch](https://pytorch.org/), a widely known and used deep learning library.
 
